/*
 * QEMU System Emulator
 *
 * Copyright (c) 2003-2008 Fabrice Bellard
 *
 * Permission is hereby granted, free of charge, to any person obtaining a copy
 * of this software and associated documentation files (the "Software"), to deal
 * in the Software without restriction, including without limitation the rights
 * to use, copy, modify, merge, publish, distribute, sublicense, and/or sell
 * copies of the Software, and to permit persons to whom the Software is
 * furnished to do so, subject to the following conditions:
 *
 * The above copyright notice and this permission notice shall be included in
 * all copies or substantial portions of the Software.
 *
 * THE SOFTWARE IS PROVIDED "AS IS", WITHOUT WARRANTY OF ANY KIND, EXPRESS OR
 * IMPLIED, INCLUDING BUT NOT LIMITED TO THE WARRANTIES OF MERCHANTABILITY,
 * FITNESS FOR A PARTICULAR PURPOSE AND NONINFRINGEMENT. IN NO EVENT SHALL
 * THE AUTHORS OR COPYRIGHT HOLDERS BE LIABLE FOR ANY CLAIM, DAMAGES OR OTHER
 * LIABILITY, WHETHER IN AN ACTION OF CONTRACT, TORT OR OTHERWISE, ARISING FROM,
 * OUT OF OR IN CONNECTION WITH THE SOFTWARE OR THE USE OR OTHER DEALINGS IN
 * THE SOFTWARE.
 */

/* Needed early for CONFIG_BSD etc. */
#include "config-host.h"

#include "monitor/monitor.h"
#include "qapi/qmp/qerror.h"
#include "qemu/error-report.h"
#include "sysemu/sysemu.h"
#include "exec/gdbstub.h"
#include "sysemu/dma.h"
#include "sysemu/kvm.h"
#include "qmp-commands.h"

#include "qemu/thread.h"
#include "sysemu/cpus.h"
#include "sysemu/qtest.h"
#include "qemu/main-loop.h"
#include "qemu/bitmap.h"
#include "qemu/seqlock.h"
#include "qapi-event.h"
#include "hw/nmi.h"

#ifndef _WIN32
#include "qemu/compatfd.h"
#endif

#ifdef CONFIG_LINUX

#include <sys/prctl.h>

#ifndef PR_MCE_KILL
#define PR_MCE_KILL 33
#endif

#ifndef PR_MCE_KILL_SET
#define PR_MCE_KILL_SET 1
#endif

#ifndef PR_MCE_KILL_EARLY
#define PR_MCE_KILL_EARLY 1
#endif

#endif /* CONFIG_LINUX */

static CPUState *next_cpu;
int64_t max_delay;
int64_t max_advance;

bool cpu_is_stopped(CPUState *cpu)
{
    return cpu->stopped || !runstate_is_running();
}

static bool cpu_thread_is_idle(CPUState *cpu)
{
    if (cpu->stop || cpu->queued_work_first) {
        return false;
    }
    if (cpu_is_stopped(cpu)) {
        return true;
    }
    if (!cpu->halted || cpu_has_work(cpu) ||
        kvm_halt_in_kernel()) {
        return false;
    }
    return true;
}

static bool all_cpu_threads_idle(void)
{
    CPUState *cpu;

    CPU_FOREACH(cpu) {
        if (!cpu_thread_is_idle(cpu)) {
            return false;
        }
    }
    return true;
}

/***********************************************************/
/* guest cycle counter */

/* Protected by TimersState seqlock */

static bool icount_sleep = true;
static int64_t vm_clock_warp_start = -1;
/* Conversion factor from emulated instructions to virtual clock ticks.  */
static int icount_time_shift;
/* Arbitrarily pick 1MIPS as the minimum allowable speed.  */
#define MAX_ICOUNT_SHIFT 10

static QEMUTimer *icount_rt_timer;
static QEMUTimer *icount_vm_timer;
static QEMUTimer *icount_warp_timer;

typedef struct TimersState {
    /* Protected by BQL.  */
    int64_t cpu_ticks_prev;
    int64_t cpu_ticks_offset;

    /* cpu_clock_offset can be read out of BQL, so protect it with
     * this lock.
     */
    QemuSeqLock vm_clock_seqlock;
    int64_t cpu_clock_offset;
    int32_t cpu_ticks_enabled;
    int64_t dummy;

    /* Compensate for varying guest execution speed.  */
    int64_t qemu_icount_bias;
    /* Only written by TCG thread */
    int64_t qemu_icount;
} TimersState;

static TimersState timers_state;

int64_t cpu_get_icount_raw(void)
{
    int64_t icount;
    CPUState *cpu = current_cpu;

    icount = timers_state.qemu_icount;
    if (cpu) {
        if (!cpu_can_do_io(cpu)) {
            fprintf(stderr, "Bad icount read\n");
            exit(1);
        }
        icount -= (cpu->icount_decr.u16.low + cpu->icount_extra);
    }
    return icount;
}

/* Return the virtual CPU time, based on the instruction counter.  */
static int64_t cpu_get_icount_locked(void)
{
    int64_t icount = cpu_get_icount_raw();
    return timers_state.qemu_icount_bias + cpu_icount_to_ns(icount);
}

int64_t cpu_get_icount(void)
{
    int64_t icount;
    unsigned start;

    do {
        start = seqlock_read_begin(&timers_state.vm_clock_seqlock);
        icount = cpu_get_icount_locked();
    } while (seqlock_read_retry(&timers_state.vm_clock_seqlock, start));

    return icount;
}

int64_t cpu_icount_to_ns(int64_t icount)
{
    return icount << icount_time_shift;
}

/* return the host CPU cycle counter and handle stop/restart */
/* Caller must hold the BQL */
int64_t cpu_get_ticks(void)
{
    int64_t ticks;

    if (use_icount) {
        return cpu_get_icount();
    }

    ticks = timers_state.cpu_ticks_offset;
    if (timers_state.cpu_ticks_enabled) {
        ticks += cpu_get_real_ticks();
    }

    if (timers_state.cpu_ticks_prev > ticks) {
        /* Note: non increasing ticks may happen if the host uses
           software suspend */
        timers_state.cpu_ticks_offset += timers_state.cpu_ticks_prev - ticks;
        ticks = timers_state.cpu_ticks_prev;
    }

    timers_state.cpu_ticks_prev = ticks;
    return ticks;
}

static int64_t cpu_get_clock_locked(void)
{
    int64_t ticks;

    ticks = timers_state.cpu_clock_offset;
    if (timers_state.cpu_ticks_enabled) {
        ticks += get_clock();
    }

    return ticks;
}

/* return the host CPU monotonic timer and handle stop/restart */
int64_t cpu_get_clock(void)
{
    int64_t ti;
    unsigned start;

    do {
        start = seqlock_read_begin(&timers_state.vm_clock_seqlock);
        ti = cpu_get_clock_locked();
    } while (seqlock_read_retry(&timers_state.vm_clock_seqlock, start));

    return ti;
}

/* enable cpu_get_ticks()
 * Caller must hold BQL which server as mutex for vm_clock_seqlock.
 */
void cpu_enable_ticks(void)
{
    /* Here, the really thing protected by seqlock is cpu_clock_offset. */
    seqlock_write_lock(&timers_state.vm_clock_seqlock);
    if (!timers_state.cpu_ticks_enabled) {
        timers_state.cpu_ticks_offset -= cpu_get_real_ticks();
        timers_state.cpu_clock_offset -= get_clock();
        timers_state.cpu_ticks_enabled = 1;
    }
    seqlock_write_unlock(&timers_state.vm_clock_seqlock);
}

/* disable cpu_get_ticks() : the clock is stopped. You must not call
 * cpu_get_ticks() after that.
 * Caller must hold BQL which server as mutex for vm_clock_seqlock.
 */
void cpu_disable_ticks(void)
{
    /* Here, the really thing protected by seqlock is cpu_clock_offset. */
    seqlock_write_lock(&timers_state.vm_clock_seqlock);
    if (timers_state.cpu_ticks_enabled) {
        timers_state.cpu_ticks_offset += cpu_get_real_ticks();
        timers_state.cpu_clock_offset = cpu_get_clock_locked();
        timers_state.cpu_ticks_enabled = 0;
    }
    seqlock_write_unlock(&timers_state.vm_clock_seqlock);
}

/* Correlation between real and virtual time is always going to be
   fairly approximate, so ignore small variation.
   When the guest is idle real and virtual time will be aligned in
   the IO wait loop.  */
#define ICOUNT_WOBBLE (get_ticks_per_sec() / 10)

static void icount_adjust(void)
{
    int64_t cur_time;
    int64_t cur_icount;
    int64_t delta;

    /* Protected by TimersState mutex.  */
    static int64_t last_delta;

    /* If the VM is not running, then do nothing.  */
    if (!runstate_is_running()) {
        return;
    }

    seqlock_write_lock(&timers_state.vm_clock_seqlock);
    cur_time = cpu_get_clock_locked();
    cur_icount = cpu_get_icount_locked();

    delta = cur_icount - cur_time;
    /* FIXME: This is a very crude algorithm, somewhat prone to oscillation.  */
    if (delta > 0
        && last_delta + ICOUNT_WOBBLE < delta * 2
        && icount_time_shift > 0) {
        /* The guest is getting too far ahead.  Slow time down.  */
        icount_time_shift--;
    }
    if (delta < 0
        && last_delta - ICOUNT_WOBBLE > delta * 2
        && icount_time_shift < MAX_ICOUNT_SHIFT) {
        /* The guest is getting too far behind.  Speed time up.  */
        icount_time_shift++;
    }
    last_delta = delta;
    timers_state.qemu_icount_bias = cur_icount
                              - (timers_state.qemu_icount << icount_time_shift);
    seqlock_write_unlock(&timers_state.vm_clock_seqlock);
}

static void icount_adjust_rt(void *opaque)
{
    timer_mod(icount_rt_timer,
              qemu_clock_get_ms(QEMU_CLOCK_VIRTUAL_RT) + 1000);
    icount_adjust();
}

static void icount_adjust_vm(void *opaque)
{
    timer_mod(icount_vm_timer,
                   qemu_clock_get_ns(QEMU_CLOCK_VIRTUAL) +
                   get_ticks_per_sec() / 10);
    icount_adjust();
}

static int64_t qemu_icount_round(int64_t count)
{
    return (count + (1 << icount_time_shift) - 1) >> icount_time_shift;
}

static void icount_warp_rt(void *opaque)
{
    /* The icount_warp_timer is rescheduled soon after vm_clock_warp_start
     * changes from -1 to another value, so the race here is okay.
     */
    if (atomic_read(&vm_clock_warp_start) == -1) {
        return;
    }

    seqlock_write_lock(&timers_state.vm_clock_seqlock);
    if (runstate_is_running()) {
        int64_t clock = cpu_get_clock_locked();
        int64_t warp_delta;

        warp_delta = clock - vm_clock_warp_start;
        if (use_icount == 2) {
            /*
             * In adaptive mode, do not let QEMU_CLOCK_VIRTUAL run too
             * far ahead of real time.
             */
            int64_t cur_icount = cpu_get_icount_locked();
            int64_t delta = clock - cur_icount;
            warp_delta = MIN(warp_delta, delta);
        }
        timers_state.qemu_icount_bias += warp_delta;
    }
    vm_clock_warp_start = -1;
    seqlock_write_unlock(&timers_state.vm_clock_seqlock);

    if (qemu_clock_expired(QEMU_CLOCK_VIRTUAL)) {
        qemu_clock_notify(QEMU_CLOCK_VIRTUAL);
    }
}

void qtest_clock_warp(int64_t dest)
{
    int64_t clock = qemu_clock_get_ns(QEMU_CLOCK_VIRTUAL);
    AioContext *aio_context;
    assert(qtest_enabled());
    aio_context = qemu_get_aio_context();
    while (clock < dest) {
        int64_t deadline = qemu_clock_deadline_ns_all(QEMU_CLOCK_VIRTUAL);
        int64_t warp = qemu_soonest_timeout(dest - clock, deadline);

        seqlock_write_lock(&timers_state.vm_clock_seqlock);
        timers_state.qemu_icount_bias += warp;
        seqlock_write_unlock(&timers_state.vm_clock_seqlock);

        qemu_clock_run_timers(QEMU_CLOCK_VIRTUAL);
        timerlist_run_timers(aio_context->tlg.tl[QEMU_CLOCK_VIRTUAL]);
        clock = qemu_clock_get_ns(QEMU_CLOCK_VIRTUAL);
    }
    qemu_clock_notify(QEMU_CLOCK_VIRTUAL);
}

void qemu_clock_warp(QEMUClockType type)
{
    int64_t clock;
    int64_t deadline;

    /*
     * There are too many global variables to make the "warp" behavior
     * applicable to other clocks.  But a clock argument removes the
     * need for if statements all over the place.
     */
    if (type != QEMU_CLOCK_VIRTUAL || !use_icount) {
        return;
    }

    if (icount_sleep) {
        /*
         * If the CPUs have been sleeping, advance QEMU_CLOCK_VIRTUAL timer now.
         * This ensures that the deadline for the timer is computed correctly
         * below.
         * This also makes sure that the insn counter is synchronized before
         * the CPU starts running, in case the CPU is woken by an event other
         * than the earliest QEMU_CLOCK_VIRTUAL timer.
         */
        icount_warp_rt(NULL);
        timer_del(icount_warp_timer);
    }
    if (!all_cpu_threads_idle()) {
        return;
    }

    if (qtest_enabled()) {
        /* When testing, qtest commands advance icount.  */
	return;
    }

    /* We want to use the earliest deadline from ALL vm_clocks */
    clock = qemu_clock_get_ns(QEMU_CLOCK_VIRTUAL_RT);
    deadline = qemu_clock_deadline_ns_all(QEMU_CLOCK_VIRTUAL);
    if (deadline < 0) {
        static bool notified;
        if (!icount_sleep && !notified) {
            error_report("WARNING: icount sleep disabled and no active timers");
            notified = true;
        }
        return;
    }

    if (deadline > 0) {
        /*
         * Ensure QEMU_CLOCK_VIRTUAL proceeds even when the virtual CPU goes to
         * sleep.  Otherwise, the CPU might be waiting for a future timer
         * interrupt to wake it up, but the interrupt never comes because
         * the vCPU isn't running any insns and thus doesn't advance the
         * QEMU_CLOCK_VIRTUAL.
         */
        if (!icount_sleep) {
            /*
             * We never let VCPUs sleep in no sleep icount mode.
             * If there is a pending QEMU_CLOCK_VIRTUAL timer we just advance
             * to the next QEMU_CLOCK_VIRTUAL event and notify it.
             * It is useful when we want a deterministic execution time,
             * isolated from host latencies.
             */
            seqlock_write_lock(&timers_state.vm_clock_seqlock);
            timers_state.qemu_icount_bias += deadline;
            seqlock_write_unlock(&timers_state.vm_clock_seqlock);
            qemu_clock_notify(QEMU_CLOCK_VIRTUAL);
        } else {
            /*
             * We do stop VCPUs and only advance QEMU_CLOCK_VIRTUAL after some
             * "real" time, (related to the time left until the next event) has
             * passed. The QEMU_CLOCK_VIRTUAL_RT clock will do this.
             * This avoids that the warps are visible externally; for example,
             * you will not be sending network packets continuously instead of
             * every 100ms.
             */
            seqlock_write_lock(&timers_state.vm_clock_seqlock);
            if (vm_clock_warp_start == -1 || vm_clock_warp_start > clock) {
                vm_clock_warp_start = clock;
            }
            seqlock_write_unlock(&timers_state.vm_clock_seqlock);
            timer_mod_anticipate(icount_warp_timer, clock + deadline);
        }
    } else if (deadline == 0) {
        qemu_clock_notify(QEMU_CLOCK_VIRTUAL);
    }
}

static bool icount_state_needed(void *opaque)
{
    return use_icount;
}

/*
 * This is a subsection for icount migration.
 */
static const VMStateDescription icount_vmstate_timers = {
    .name = "timer/icount",
    .version_id = 1,
    .minimum_version_id = 1,
    .needed = icount_state_needed,
    .fields = (VMStateField[]) {
        VMSTATE_INT64(qemu_icount_bias, TimersState),
        VMSTATE_INT64(qemu_icount, TimersState),
        VMSTATE_END_OF_LIST()
    }
};

static const VMStateDescription vmstate_timers = {
    .name = "timer",
    .version_id = 2,
    .minimum_version_id = 1,
    .fields = (VMStateField[]) {
        VMSTATE_INT64(cpu_ticks_offset, TimersState),
        VMSTATE_INT64(dummy, TimersState),
        VMSTATE_INT64_V(cpu_clock_offset, TimersState, 2),
        VMSTATE_END_OF_LIST()
    },
    .subsections = (const VMStateDescription*[]) {
        &icount_vmstate_timers,
        NULL
    }
};

void cpu_ticks_init(void)
{
    seqlock_init(&timers_state.vm_clock_seqlock, NULL);
    vmstate_register(NULL, 0, &vmstate_timers, &timers_state);
}

void configure_icount(QemuOpts *opts, Error **errp)
{
    const char *option;
    char *rem_str = NULL;

    option = qemu_opt_get(opts, "shift");
    if (!option) {
        if (qemu_opt_get(opts, "align") != NULL) {
            error_setg(errp, "Please specify shift option when using align");
        }
        return;
    }

    icount_sleep = qemu_opt_get_bool(opts, "sleep", true);
    if (icount_sleep) {
        icount_warp_timer = timer_new_ns(QEMU_CLOCK_VIRTUAL_RT,
                                         icount_warp_rt, NULL);
    }

    icount_align_option = qemu_opt_get_bool(opts, "align", false);

    if (icount_align_option && !icount_sleep) {
        error_setg(errp, "align=on and sleep=no are incompatible");
    }
    if (strcmp(option, "auto") != 0) {
        errno = 0;
        icount_time_shift = strtol(option, &rem_str, 0);
        if (errno != 0 || *rem_str != '\0' || !strlen(option)) {
            error_setg(errp, "icount: Invalid shift value");
        }
        use_icount = 1;
        return;
    } else if (icount_align_option) {
        error_setg(errp, "shift=auto and align=on are incompatible");
    } else if (!icount_sleep) {
        error_setg(errp, "shift=auto and sleep=no are incompatible");
    }

    use_icount = 2;

    /* 125MIPS seems a reasonable initial guess at the guest speed.
       It will be corrected fairly quickly anyway.  */
    icount_time_shift = 3;

    /* Have both realtime and virtual time triggers for speed adjustment.
       The realtime trigger catches emulated time passing too slowly,
       the virtual time trigger catches emulated time passing too fast.
       Realtime triggers occur even when idle, so use them less frequently
       than VM triggers.  */
    icount_rt_timer = timer_new_ms(QEMU_CLOCK_VIRTUAL_RT,
                                   icount_adjust_rt, NULL);
    timer_mod(icount_rt_timer,
                   qemu_clock_get_ms(QEMU_CLOCK_VIRTUAL_RT) + 1000);
    icount_vm_timer = timer_new_ns(QEMU_CLOCK_VIRTUAL,
                                        icount_adjust_vm, NULL);
    timer_mod(icount_vm_timer,
                   qemu_clock_get_ns(QEMU_CLOCK_VIRTUAL) +
                   get_ticks_per_sec() / 10);
}

/***********************************************************/
void hw_error(const char *fmt, ...)
{
    va_list ap;
    CPUState *cpu;

    va_start(ap, fmt);
    fprintf(stderr, "qemu: hardware error: ");
    vfprintf(stderr, fmt, ap);
    fprintf(stderr, "\n");
    CPU_FOREACH(cpu) {
        fprintf(stderr, "CPU #%d:\n", cpu->cpu_index);
        cpu_dump_state(cpu, stderr, fprintf, CPU_DUMP_FPU);
    }
    va_end(ap);
    abort();
}

void cpu_synchronize_all_states(void)
{
    CPUState *cpu;

    CPU_FOREACH(cpu) {
        cpu_synchronize_state(cpu);
    }
}

void cpu_synchronize_all_post_reset(void)
{
    CPUState *cpu;

    CPU_FOREACH(cpu) {
        cpu_synchronize_post_reset(cpu);
    }
}

void cpu_synchronize_all_post_init(void)
{
    CPUState *cpu;

    CPU_FOREACH(cpu) {
        cpu_synchronize_post_init(cpu);
    }
}

void cpu_clean_all_dirty(void)
{
    CPUState *cpu;

    CPU_FOREACH(cpu) {
        cpu_clean_state(cpu);
    }
}

static int do_vm_stop(RunState state)
{
    int ret = 0;

    if (runstate_is_running()) {
        cpu_disable_ticks();
        pause_all_vcpus();
        runstate_set(state);
        vm_state_notify(0, state);
        qapi_event_send_stop(&error_abort);
    }

    bdrv_drain_all();
    ret = bdrv_flush_all();

    return ret;
}

static bool cpu_can_run(CPUState *cpu)
{
    if (cpu->stop) {
        return false;
    }
    if (cpu_is_stopped(cpu)) {
        return false;
    }
    return true;
}

static void cpu_handle_guest_debug(CPUState *cpu)
{
    gdb_set_stop_cpu(cpu);
    qemu_system_debug_request();
    cpu->stopped = true;
}

static void cpu_signal(int sig)
{
    if (current_cpu) {
        cpu_exit(current_cpu);
    }
    exit_request = 1;
}

#ifdef CONFIG_LINUX
static void sigbus_reraise(void)
{
    sigset_t set;
    struct sigaction action;

    memset(&action, 0, sizeof(action));
    action.sa_handler = SIG_DFL;
    if (!sigaction(SIGBUS, &action, NULL)) {
        raise(SIGBUS);
        sigemptyset(&set);
        sigaddset(&set, SIGBUS);
        sigprocmask(SIG_UNBLOCK, &set, NULL);
    }
    perror("Failed to re-raise SIGBUS!\n");
    abort();
}

static void sigbus_handler(int n, struct qemu_signalfd_siginfo *siginfo,
                           void *ctx)
{
    if (kvm_on_sigbus(siginfo->ssi_code,
                      (void *)(intptr_t)siginfo->ssi_addr)) {
        sigbus_reraise();
    }
}

static void qemu_init_sigbus(void)
{
    struct sigaction action;

    memset(&action, 0, sizeof(action));
    action.sa_flags = SA_SIGINFO;
    action.sa_sigaction = (void (*)(int, siginfo_t*, void*))sigbus_handler;
    sigaction(SIGBUS, &action, NULL);

    prctl(PR_MCE_KILL, PR_MCE_KILL_SET, PR_MCE_KILL_EARLY, 0, 0);
}

static void qemu_kvm_eat_signals(CPUState *cpu)
{
    struct timespec ts = { 0, 0 };
    siginfo_t siginfo;
    sigset_t waitset;
    sigset_t chkset;
    int r;

    sigemptyset(&waitset);
    sigaddset(&waitset, SIG_IPI);
    sigaddset(&waitset, SIGBUS);

    do {
        r = sigtimedwait(&waitset, &siginfo, &ts);
        if (r == -1 && !(errno == EAGAIN || errno == EINTR)) {
            perror("sigtimedwait");
            exit(1);
        }

        switch (r) {
        case SIGBUS:
            if (kvm_on_sigbus_vcpu(cpu, siginfo.si_code, siginfo.si_addr)) {
                sigbus_reraise();
            }
            break;
        default:
            break;
        }

        r = sigpending(&chkset);
        if (r == -1) {
            perror("sigpending");
            exit(1);
        }
    } while (sigismember(&chkset, SIG_IPI) || sigismember(&chkset, SIGBUS));
}

#else /* !CONFIG_LINUX */

static void qemu_init_sigbus(void)
{
}

static void qemu_kvm_eat_signals(CPUState *cpu)
{
}
#endif /* !CONFIG_LINUX */

#ifndef _WIN32
static void dummy_signal(int sig)
{
}

static void qemu_kvm_init_cpu_signals(CPUState *cpu)
{
    int r;
    sigset_t set;
    struct sigaction sigact;

    memset(&sigact, 0, sizeof(sigact));
    sigact.sa_handler = dummy_signal;
    sigaction(SIG_IPI, &sigact, NULL);

    pthread_sigmask(SIG_BLOCK, NULL, &set);
    sigdelset(&set, SIG_IPI);
    sigdelset(&set, SIGBUS);
    r = kvm_set_signal_mask(cpu, &set);
    if (r) {
        fprintf(stderr, "kvm_set_signal_mask: %s\n", strerror(-r));
        exit(1);
    }
}

static void qemu_tcg_init_cpu_signals(void)
{
    sigset_t set;
    struct sigaction sigact;

    memset(&sigact, 0, sizeof(sigact));
    sigact.sa_handler = cpu_signal;
    sigaction(SIG_IPI, &sigact, NULL);

    sigemptyset(&set);
    sigaddset(&set, SIG_IPI);
    pthread_sigmask(SIG_UNBLOCK, &set, NULL);
}

#else /* _WIN32 */
static void qemu_kvm_init_cpu_signals(CPUState *cpu)
{
    abort();
}

static void qemu_tcg_init_cpu_signals(void)
{
}
#endif /* _WIN32 */

static QemuMutex qemu_global_mutex;
static QemuCond qemu_io_proceeded_cond;
static unsigned iothread_requesting_mutex;

static QemuThread io_thread;

static QemuThread *tcg_cpu_thread;
static QemuCond *tcg_halt_cond;

/* cpu creation */
static QemuCond qemu_cpu_cond;
/* system init */
static QemuCond qemu_pause_cond;
static QemuCond qemu_work_cond;

void qemu_init_cpu_loop(void)
{
    qemu_init_sigbus();
    qemu_cond_init(&qemu_cpu_cond);
    qemu_cond_init(&qemu_pause_cond);
    qemu_cond_init(&qemu_work_cond);
    qemu_cond_init(&qemu_io_proceeded_cond);
    qemu_mutex_init(&qemu_global_mutex);

    qemu_thread_get_self(&io_thread);
}

void run_on_cpu(CPUState *cpu, void (*func)(void *data), void *data)
{
    struct qemu_work_item wi;

    if (qemu_cpu_is_self(cpu)) {
        func(data);
        return;
    }

    wi.func = func;
    wi.data = data;
    wi.free = false;
    if (cpu->queued_work_first == NULL) {
        cpu->queued_work_first = &wi;
    } else {
        cpu->queued_work_last->next = &wi;
    }
    cpu->queued_work_last = &wi;
    wi.next = NULL;
    wi.done = false;

    qemu_cpu_kick(cpu);
    while (!wi.done) {
        CPUState *self_cpu = current_cpu;

        qemu_cond_wait(&qemu_work_cond, &qemu_global_mutex);
        current_cpu = self_cpu;
    }
}

void async_run_on_cpu(CPUState *cpu, void (*func)(void *data), void *data)
{
    struct qemu_work_item *wi;

    if (qemu_cpu_is_self(cpu)) {
        func(data);
        return;
    }

    wi = g_malloc0(sizeof(struct qemu_work_item));
    wi->func = func;
    wi->data = data;
    wi->free = true;
    if (cpu->queued_work_first == NULL) {
        cpu->queued_work_first = wi;
    } else {
        cpu->queued_work_last->next = wi;
    }
    cpu->queued_work_last = wi;
    wi->next = NULL;
    wi->done = false;

    qemu_cpu_kick(cpu);
}

static void flush_queued_work(CPUState *cpu)
{
    struct qemu_work_item *wi;

    if (cpu->queued_work_first == NULL) {
        return;
    }

    while ((wi = cpu->queued_work_first)) {
        cpu->queued_work_first = wi->next;
        wi->func(wi->data);
        wi->done = true;
        if (wi->free) {
            g_free(wi);
        }
    }
    cpu->queued_work_last = NULL;
    qemu_cond_broadcast(&qemu_work_cond);
}

static void qemu_wait_io_event_common(CPUState *cpu)
{
    if (cpu->stop) {
        cpu->stop = false;
        cpu->stopped = true;
        qemu_cond_signal(&qemu_pause_cond);
    }
    flush_queued_work(cpu);
    cpu->thread_kicked = false;
}

static void qemu_tcg_wait_io_event(void)
{
    CPUState *cpu;

    while (all_cpu_threads_idle()) {
       /* Start accounting real time to the virtual clock if the CPUs
          are idle.  */
        qemu_clock_warp(QEMU_CLOCK_VIRTUAL);
        qemu_cond_wait(tcg_halt_cond, &qemu_global_mutex);
    }

    while (iothread_requesting_mutex) {
        qemu_cond_wait(&qemu_io_proceeded_cond, &qemu_global_mutex);
    }

    CPU_FOREACH(cpu) {
        qemu_wait_io_event_common(cpu);
    }
}

static void qemu_kvm_wait_io_event(CPUState *cpu)
{
    while (cpu_thread_is_idle(cpu)) {
        qemu_cond_wait(cpu->halt_cond, &qemu_global_mutex);
    }

    qemu_kvm_eat_signals(cpu);
    qemu_wait_io_event_common(cpu);
}

static void *qemu_kvm_cpu_thread_fn(void *arg)
{
    CPUState *cpu = arg;
    int r;

    rcu_register_thread();

    qemu_mutex_lock_iothread();
    qemu_thread_get_self(cpu->thread);
    cpu->thread_id = qemu_get_thread_id();
    cpu->can_do_io = 1;
    current_cpu = cpu;

    r = kvm_init_vcpu(cpu);
    if (r < 0) {
        fprintf(stderr, "kvm_init_vcpu failed: %s\n", strerror(-r));
        exit(1);
    }

    qemu_kvm_init_cpu_signals(cpu);

    /* signal CPU creation */
    cpu->created = true;
    qemu_cond_signal(&qemu_cpu_cond);

    while (1) {
        if (cpu_can_run(cpu)) {
            r = kvm_cpu_exec(cpu);
            if (r == EXCP_DEBUG) {
                cpu_handle_guest_debug(cpu);
            }
        }
        qemu_kvm_wait_io_event(cpu);
    }

    return NULL;
}

static void *qemu_dummy_cpu_thread_fn(void *arg)
{
#ifdef _WIN32
    fprintf(stderr, "qtest is not supported under Windows\n");
    exit(1);
#else
    CPUState *cpu = arg;
    sigset_t waitset;
    int r;

    rcu_register_thread();

    qemu_mutex_lock_iothread();
    qemu_thread_get_self(cpu->thread);
    cpu->thread_id = qemu_get_thread_id();
    cpu->can_do_io = 1;

    sigemptyset(&waitset);
    sigaddset(&waitset, SIG_IPI);

    /* signal CPU creation */
    cpu->created = true;
    qemu_cond_signal(&qemu_cpu_cond);

    current_cpu = cpu;
    while (1) {
        current_cpu = NULL;
        qemu_mutex_unlock_iothread();
        do {
            int sig;
            r = sigwait(&waitset, &sig);
        } while (r == -1 && (errno == EAGAIN || errno == EINTR));
        if (r == -1) {
            perror("sigwait");
            exit(1);
        }
        qemu_mutex_lock_iothread();
        current_cpu = cpu;
        qemu_wait_io_event_common(cpu);
    }

    return NULL;
#endif
}

static void tcg_exec_all(void);

static void *qemu_tcg_cpu_thread_fn(void *arg)
{
    CPUState *cpu = arg;

    rcu_register_thread();

    qemu_mutex_lock_iothread();
    qemu_tcg_init_cpu_signals();
    qemu_thread_get_self(cpu->thread);

    CPU_FOREACH(cpu) {
        cpu->thread_id = qemu_get_thread_id();
        cpu->created = true;
        cpu->can_do_io = 1;
    }
    qemu_cond_signal(&qemu_cpu_cond);

    /* wait for initial kick-off after machine start */
    while (first_cpu->stopped) {
        qemu_cond_wait(tcg_halt_cond, &qemu_global_mutex);

        /* process any pending work */
        CPU_FOREACH(cpu) {
            qemu_wait_io_event_common(cpu);
        }
    }

    /* process any pending work */
    exit_request = 1;

    while (1) {
        tcg_exec_all();

        if (use_icount) {
            int64_t deadline = qemu_clock_deadline_ns_all(QEMU_CLOCK_VIRTUAL);

            if (deadline == 0) {
                qemu_clock_notify(QEMU_CLOCK_VIRTUAL);
            }
        }
        qemu_tcg_wait_io_event();
    }

    return NULL;
}

static void qemu_cpu_kick_thread(CPUState *cpu)
{
#ifndef _WIN32
    int err;

    err = pthread_kill(cpu->thread->thread, SIG_IPI);
    if (err) {
        fprintf(stderr, "qemu:%s: %s", __func__, strerror(err));
        exit(1);
    }
#else /* _WIN32 */
    if (!qemu_cpu_is_self(cpu)) {
        CONTEXT tcgContext;

        if (SuspendThread(cpu->hThread) == (DWORD)-1) {
            fprintf(stderr, "qemu:%s: GetLastError:%lu\n", __func__,
                    GetLastError());
            exit(1);
        }

        /* On multi-core systems, we are not sure that the thread is actually
         * suspended until we can get the context.
         */
        tcgContext.ContextFlags = CONTEXT_CONTROL;
        while (GetThreadContext(cpu->hThread, &tcgContext) != 0) {
            continue;
        }

        cpu_signal(0);

        if (ResumeThread(cpu->hThread) == (DWORD)-1) {
            fprintf(stderr, "qemu:%s: GetLastError:%lu\n", __func__,
                    GetLastError());
            exit(1);
        }
    }
#endif
}

void qemu_cpu_kick(CPUState *cpu)
{
    qemu_cond_broadcast(cpu->halt_cond);
    if (!tcg_enabled() && !cpu->thread_kicked) {
        qemu_cpu_kick_thread(cpu);
        cpu->thread_kicked = true;
    }
}

void qemu_cpu_kick_self(void)
{
#ifndef _WIN32
    assert(current_cpu);

    if (!current_cpu->thread_kicked) {
        qemu_cpu_kick_thread(current_cpu);
        current_cpu->thread_kicked = true;
    }
#else
    abort();
#endif
}

bool qemu_cpu_is_self(CPUState *cpu)
{
    return qemu_thread_is_self(cpu->thread);
}

bool qemu_in_vcpu_thread(void)
{
    return current_cpu && qemu_cpu_is_self(current_cpu);
}

static __thread bool iothread_locked = false;

bool qemu_mutex_iothread_locked(void)
{
    return iothread_locked;
}

void qemu_mutex_lock_iothread(void)
{
    atomic_inc(&iothread_requesting_mutex);
    /* In the simple case there is no need to bump the VCPU thread out of
     * TCG code execution.
     */
    if (!tcg_enabled() || qemu_in_vcpu_thread() ||
        !first_cpu || !first_cpu->thread) {
        qemu_mutex_lock(&qemu_global_mutex);
        atomic_dec(&iothread_requesting_mutex);
    } else {
        if (qemu_mutex_trylock(&qemu_global_mutex)) {
            qemu_cpu_kick_thread(first_cpu);
            qemu_mutex_lock(&qemu_global_mutex);
        }
        atomic_dec(&iothread_requesting_mutex);
        qemu_cond_broadcast(&qemu_io_proceeded_cond);
    }
    iothread_locked = true;
}

void qemu_mutex_unlock_iothread(void)
{
    iothread_locked = false;
    qemu_mutex_unlock(&qemu_global_mutex);
}

static int all_vcpus_paused(void)
{
    CPUState *cpu;

    CPU_FOREACH(cpu) {
        if (!cpu->stopped) {
            return 0;
        }
    }

    return 1;
}

void pause_all_vcpus(void)
{
    CPUState *cpu;

    qemu_clock_enable(QEMU_CLOCK_VIRTUAL, false);
    CPU_FOREACH(cpu) {
        cpu->stop = true;
        qemu_cpu_kick(cpu);
    }

    if (qemu_in_vcpu_thread()) {
        cpu_stop_current();
        if (!kvm_enabled()) {
            CPU_FOREACH(cpu) {
                cpu->stop = false;
                cpu->stopped = true;
            }
            return;
        }
    }

    while (!all_vcpus_paused()) {
        qemu_cond_wait(&qemu_pause_cond, &qemu_global_mutex);
        CPU_FOREACH(cpu) {
            qemu_cpu_kick(cpu);
        }
    }
}

void cpu_resume(CPUState *cpu)
{
    cpu->stop = false;
    cpu->stopped = false;
    qemu_cpu_kick(cpu);
}

void resume_all_vcpus(void)
{
    CPUState *cpu;

    qemu_clock_enable(QEMU_CLOCK_VIRTUAL, true);
    CPU_FOREACH(cpu) {
        cpu_resume(cpu);
    }
}

/* For temporary buffers for forming a name */
#define VCPU_THREAD_NAME_SIZE 16

static void qemu_tcg_init_vcpu(CPUState *cpu)
{
    char thread_name[VCPU_THREAD_NAME_SIZE];

    tcg_cpu_address_space_init(cpu, cpu->as);

    /* share a single thread for all cpus with TCG */
    if (!tcg_cpu_thread) {
        cpu->thread = g_malloc0(sizeof(QemuThread));
        cpu->halt_cond = g_malloc0(sizeof(QemuCond));
        qemu_cond_init(cpu->halt_cond);
        tcg_halt_cond = cpu->halt_cond;
        snprintf(thread_name, VCPU_THREAD_NAME_SIZE, "CPU %d/TCG",
                 cpu->cpu_index);
        qemu_thread_create(cpu->thread, thread_name, qemu_tcg_cpu_thread_fn,
                           cpu, QEMU_THREAD_JOINABLE);
#ifdef _WIN32
        cpu->hThread = qemu_thread_get_handle(cpu->thread);
#endif
        while (!cpu->created) {
            qemu_cond_wait(&qemu_cpu_cond, &qemu_global_mutex);
        }
        tcg_cpu_thread = cpu->thread;
    } else {
        cpu->thread = tcg_cpu_thread;
        cpu->halt_cond = tcg_halt_cond;
    }
}

static void qemu_kvm_start_vcpu(CPUState *cpu)
{
    char thread_name[VCPU_THREAD_NAME_SIZE];

    cpu->thread = g_malloc0(sizeof(QemuThread));
    cpu->halt_cond = g_malloc0(sizeof(QemuCond));
    qemu_cond_init(cpu->halt_cond);
    snprintf(thread_name, VCPU_THREAD_NAME_SIZE, "CPU %d/KVM",
             cpu->cpu_index);
    qemu_thread_create(cpu->thread, thread_name, qemu_kvm_cpu_thread_fn,
                       cpu, QEMU_THREAD_JOINABLE);
    while (!cpu->created) {
        qemu_cond_wait(&qemu_cpu_cond, &qemu_global_mutex);
    }
}

static void qemu_dummy_start_vcpu(CPUState *cpu)
{
    char thread_name[VCPU_THREAD_NAME_SIZE];

    cpu->thread = g_malloc0(sizeof(QemuThread));
    cpu->halt_cond = g_malloc0(sizeof(QemuCond));
    qemu_cond_init(cpu->halt_cond);
    snprintf(thread_name, VCPU_THREAD_NAME_SIZE, "CPU %d/DUMMY",
             cpu->cpu_index);
    qemu_thread_create(cpu->thread, thread_name, qemu_dummy_cpu_thread_fn, cpu,
                       QEMU_THREAD_JOINABLE);
    while (!cpu->created) {
        qemu_cond_wait(&qemu_cpu_cond, &qemu_global_mutex);
    }
}

void qemu_init_vcpu(CPUState *cpu)
{
    cpu->nr_cores = smp_cores;
    cpu->nr_threads = smp_threads;
    cpu->stopped = true;
    if (kvm_enabled()) {
        qemu_kvm_start_vcpu(cpu);
    } else if (tcg_enabled()) {
        qemu_tcg_init_vcpu(cpu);
    } else {
        qemu_dummy_start_vcpu(cpu);
    }
}

void cpu_stop_current(void)
{
    if (current_cpu) {
        current_cpu->stop = false;
        current_cpu->stopped = true;
        cpu_exit(current_cpu);
        qemu_cond_signal(&qemu_pause_cond);
    }
}

int vm_stop(RunState state)
{
    if (qemu_in_vcpu_thread()) {
        qemu_system_vmstop_request_prepare();
        qemu_system_vmstop_request(state);
        /*
         * FIXME: should not return to device code in case
         * vm_stop() has been requested.
         */
        cpu_stop_current();
        return 0;
    }

    return do_vm_stop(state);
}

/* does a state transition even if the VM is already stopped,
   current state is forgotten forever */
int vm_stop_force_state(RunState state)
{
    if (runstate_is_running()) {
        return vm_stop(state);
    } else {
        runstate_set(state);
        /* Make sure to return an error if the flush in a previous vm_stop()
         * failed. */
        return bdrv_flush_all();
    }
}

static int tcg_cpu_exec(CPUState *cpu)
{
    int ret;
#ifdef CONFIG_PROFILER
    int64_t ti;
#endif

#ifdef CONFIG_PROFILER
    ti = profile_getclock();
#endif
    if (use_icount) {
        int64_t count;
        int64_t deadline;
        int decr;
        timers_state.qemu_icount -= (cpu->icount_decr.u16.low
                                    + cpu->icount_extra);
        cpu->icount_decr.u16.low = 0;
        cpu->icount_extra = 0;
        deadline = qemu_clock_deadline_ns_all(QEMU_CLOCK_VIRTUAL);

        /* Maintain prior (possibly buggy) behaviour where if no deadline
         * was set (as there is no QEMU_CLOCK_VIRTUAL timer) or it is more than
         * INT32_MAX nanoseconds ahead, we still use INT32_MAX
         * nanoseconds.
         */
        if ((deadline < 0) || (deadline > INT32_MAX)) {
            deadline = INT32_MAX;
        }

        count = qemu_icount_round(deadline);
        timers_state.qemu_icount += count;
        decr = (count > 0xffff) ? 0xffff : count;
        count -= decr;
        cpu->icount_decr.u16.low = decr;
        cpu->icount_extra = count;
    }
    ret = cpu_exec(cpu);
#ifdef CONFIG_PROFILER
    tcg_time += profile_getclock() - ti;
#endif
    if (use_icount) {
        /* Fold pending instructions back into the
           instruction counter, and clear the interrupt flag.  */
        timers_state.qemu_icount -= (cpu->icount_decr.u16.low
                        + cpu->icount_extra);
        cpu->icount_decr.u32 = 0;
        cpu->icount_extra = 0;
    }
    return ret;
}

static void tcg_exec_all(void)
{
    int r;

    /* Account partial waits to QEMU_CLOCK_VIRTUAL.  */
    qemu_clock_warp(QEMU_CLOCK_VIRTUAL);

    if (next_cpu == NULL) {
        next_cpu = first_cpu;
    }
    for (; next_cpu != NULL && !exit_request; next_cpu = CPU_NEXT(next_cpu)) {
        CPUState *cpu = next_cpu;

        qemu_clock_enable(QEMU_CLOCK_VIRTUAL,
                          (cpu->singlestep_enabled & SSTEP_NOTIMER) == 0);

        if (cpu_can_run(cpu)) {
<<<<<<< HEAD
            r = tcg_cpu_exec(env);
            if (r == EXCP_TRIPLE) {
                cpu_dump_state(cpu, stderr, fprintf, 0);
                fprintf(stderr, "Triple fault.  Halting for inspection via"
                        " QEMU monitor.\n");
                if (gdbserver_running())
                    r = EXCP_DEBUG;
                else {
                    vm_stop(RUN_STATE_DEBUG);
                    break;
                }
            }
=======
            r = tcg_cpu_exec(cpu);
>>>>>>> 5c79ae36
            if (r == EXCP_DEBUG) {
                cpu_handle_guest_debug(cpu);
                break;
            }
        } else if (cpu->stop || cpu->stopped) {
            break;
        }
    }
    exit_request = 0;
}

void list_cpus(FILE *f, fprintf_function cpu_fprintf, const char *optarg)
{
    /* XXX: implement xxx_cpu_list for targets that still miss it */
#if defined(cpu_list)
    cpu_list(f, cpu_fprintf);
#endif
}

CpuInfoList *qmp_query_cpus(Error **errp)
{
    CpuInfoList *head = NULL, *cur_item = NULL;
    CPUState *cpu;

    CPU_FOREACH(cpu) {
        CpuInfoList *info;
#if defined(TARGET_I386)
        X86CPU *x86_cpu = X86_CPU(cpu);
        CPUX86State *env = &x86_cpu->env;
#elif defined(TARGET_PPC)
        PowerPCCPU *ppc_cpu = POWERPC_CPU(cpu);
        CPUPPCState *env = &ppc_cpu->env;
#elif defined(TARGET_SPARC)
        SPARCCPU *sparc_cpu = SPARC_CPU(cpu);
        CPUSPARCState *env = &sparc_cpu->env;
#elif defined(TARGET_MIPS)
        MIPSCPU *mips_cpu = MIPS_CPU(cpu);
        CPUMIPSState *env = &mips_cpu->env;
#elif defined(TARGET_TRICORE)
        TriCoreCPU *tricore_cpu = TRICORE_CPU(cpu);
        CPUTriCoreState *env = &tricore_cpu->env;
#endif

        cpu_synchronize_state(cpu);

        info = g_malloc0(sizeof(*info));
        info->value = g_malloc0(sizeof(*info->value));
        info->value->CPU = cpu->cpu_index;
        info->value->current = (cpu == first_cpu);
        info->value->halted = cpu->halted;
        info->value->qom_path = object_get_canonical_path(OBJECT(cpu));
        info->value->thread_id = cpu->thread_id;
#if defined(TARGET_I386)
        info->value->has_pc = true;
        info->value->pc = env->eip + env->segs[R_CS].base;
#elif defined(TARGET_PPC)
        info->value->has_nip = true;
        info->value->nip = env->nip;
#elif defined(TARGET_SPARC)
        info->value->has_pc = true;
        info->value->pc = env->pc;
        info->value->has_npc = true;
        info->value->npc = env->npc;
#elif defined(TARGET_MIPS)
        info->value->has_PC = true;
        info->value->PC = env->active_tc.PC;
#elif defined(TARGET_TRICORE)
        info->value->has_PC = true;
        info->value->PC = env->PC;
#endif

        /* XXX: waiting for the qapi to support GSList */
        if (!cur_item) {
            head = cur_item = info;
        } else {
            cur_item->next = info;
            cur_item = info;
        }
    }

    return head;
}

void qmp_memsave(int64_t addr, int64_t size, const char *filename,
                 bool has_cpu, int64_t cpu_index, Error **errp)
{
    FILE *f;
    uint32_t l;
    CPUState *cpu;
    uint8_t buf[1024];
    int64_t orig_addr = addr, orig_size = size;

    if (!has_cpu) {
        cpu_index = 0;
    }

    cpu = qemu_get_cpu(cpu_index);
    if (cpu == NULL) {
        error_setg(errp, QERR_INVALID_PARAMETER_VALUE, "cpu-index",
                   "a CPU number");
        return;
    }

    f = fopen(filename, "wb");
    if (!f) {
        error_setg_file_open(errp, errno, filename);
        return;
    }

    while (size != 0) {
        l = sizeof(buf);
        if (l > size)
            l = size;
        if (cpu_memory_rw_debug(cpu, addr, buf, l, 0) != 0) {
            error_setg(errp, "Invalid addr 0x%016" PRIx64 "/size %" PRId64
                             " specified", orig_addr, orig_size);
            goto exit;
        }
        if (fwrite(buf, 1, l, f) != l) {
            error_setg(errp, QERR_IO_ERROR);
            goto exit;
        }
        addr += l;
        size -= l;
    }

exit:
    fclose(f);
}

void qmp_pmemsave(int64_t addr, int64_t size, const char *filename,
                  Error **errp)
{
    FILE *f;
    uint32_t l;
    uint8_t buf[1024];

    f = fopen(filename, "wb");
    if (!f) {
        error_setg_file_open(errp, errno, filename);
        return;
    }

    while (size != 0) {
        l = sizeof(buf);
        if (l > size)
            l = size;
        cpu_physical_memory_read(addr, buf, l);
        if (fwrite(buf, 1, l, f) != l) {
            error_setg(errp, QERR_IO_ERROR);
            goto exit;
        }
        addr += l;
        size -= l;
    }

exit:
    fclose(f);
}

void qmp_inject_nmi(Error **errp)
{
#if defined(TARGET_I386)
    CPUState *cs;

    CPU_FOREACH(cs) {
        X86CPU *cpu = X86_CPU(cs);

        if (!cpu->apic_state) {
            cpu_interrupt(cs, CPU_INTERRUPT_NMI);
        } else {
            apic_deliver_nmi(cpu->apic_state);
        }
    }
#else
    nmi_monitor_handle(monitor_get_cpu_index(), errp);
#endif
}

void dump_drift_info(FILE *f, fprintf_function cpu_fprintf)
{
    if (!use_icount) {
        return;
    }

    cpu_fprintf(f, "Host - Guest clock  %"PRIi64" ms\n",
                (cpu_get_clock() - cpu_get_icount())/SCALE_MS);
    if (icount_align_option) {
        cpu_fprintf(f, "Max guest delay     %"PRIi64" ms\n", -max_delay/SCALE_MS);
        cpu_fprintf(f, "Max guest advance   %"PRIi64" ms\n", max_advance/SCALE_MS);
    } else {
        cpu_fprintf(f, "Max guest delay     NA\n");
        cpu_fprintf(f, "Max guest advance   NA\n");
    }
}<|MERGE_RESOLUTION|>--- conflicted
+++ resolved
@@ -1431,7 +1431,6 @@
                           (cpu->singlestep_enabled & SSTEP_NOTIMER) == 0);
 
         if (cpu_can_run(cpu)) {
-<<<<<<< HEAD
             r = tcg_cpu_exec(env);
             if (r == EXCP_TRIPLE) {
                 cpu_dump_state(cpu, stderr, fprintf, 0);
@@ -1444,9 +1443,6 @@
                     break;
                 }
             }
-=======
-            r = tcg_cpu_exec(cpu);
->>>>>>> 5c79ae36
             if (r == EXCP_DEBUG) {
                 cpu_handle_guest_debug(cpu);
                 break;
